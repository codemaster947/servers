# Model Context Protocol servers

This repository is a collection of *reference implementations* for the [Model Context Protocol](https://modelcontextprotocol.io/) (MCP), as well as references
to community built servers and additional resources.

The servers in this repository showcase the versatility and extensibility of MCP, demonstrating how it can be used to give Large Language Models (LLMs) secure, controlled access to tools and data sources.
Each MCP server is implemented with either the [Typescript MCP SDK](https://github.com/modelcontextprotocol/typescript-sdk) or [Python MCP SDK](https://github.com/modelcontextprotocol/python-sdk).

## 🌟 Reference Servers

These servers aim to demonstrate MCP features and the Typescript and Python SDK.

- **[AWS KB Retrieval](src/aws-kb-retrieval-server)** - Retrieval from AWS Knowledge Base using Bedrock Agent Runtime
- **[Brave Search](src/brave-search)** - Web and local search using Brave's Search API
- **[EverArt](src/everart)** - AI image generation using various models
- **[Everything](src/everything)** - Reference / test server with prompts, resources, and tools
- **[Fetch](src/fetch)** - Web content fetching and conversion for efficient LLM usage
- **[Filesystem](src/filesystem)** - Secure file operations with configurable access controls
- **[Git](src/git)** - Tools to read, search, and manipulate Git repositories
- **[GitHub](src/github)** - Repository management, file operations, and GitHub API integration
- **[GitLab](src/gitlab)** - GitLab API, enabling project management
- **[Google Drive](src/gdrive)** - File access and search capabilities for Google Drive
- **[Google Maps](src/google-maps)** - Location services, directions, and place details
- **[Memory](src/memory)** - Knowledge graph-based persistent memory system
- **[PostgreSQL](src/postgres)** - Read-only database access with schema inspection
- **[Puppeteer](src/puppeteer)** - Browser automation and web scraping
- **[Sentry](src/sentry)** - Retrieving and analyzing issues from Sentry.io
- **[Sequential Thinking](src/sequentialthinking)** - Dynamic and reflective problem-solving through thought sequences
- **[Slack](src/slack)** - Channel management and messaging capabilities
- **[Sqlite](src/sqlite)** - Database interaction and business intelligence capabilities
- **[Time](src/time)** - Time and timezone conversion capabilities

## 🤝 Third-Party Servers

### 🎖️ Official Integrations

Official integrations are maintained by companies building production ready MCP servers for their platforms.

- <img height="12" width="12" src="https://axiom.co/favicon.ico" alt="Axiom Logo" /> **[Axiom](https://github.com/axiomhq/mcp-server-axiom)** - Query and analyze your Axiom logs, traces, and all other event data in natural language
- <img height="12" width="12" src="https://browserbase.com/favicon.ico" alt="Browserbase Logo" /> **[Browserbase](https://github.com/browserbase/mcp-server-browserbase)** - Automate browser interactions in the cloud (e.g. web navigation, data extraction, form filling, and more)
- <img height="12" width="12" src="https://cdn.simpleicons.org/cloudflare" /> **[Cloudflare](https://github.com/cloudflare/mcp-server-cloudflare)** - Deploy, configure & interrogate your resources on the Cloudflare developer platform (e.g. Workers/KV/R2/D1)
- **[Raygun](https://github.com/MindscapeHQ/mcp-server-raygun)** - Interact with your crash reporting and real using monitoring data on your Raygun account
- **[Obsidian Markdown Notes](https://github.com/calclavia/mcp-obsidian)** - Read and search through your Obsidian vault or any directory containing Markdown notes
- <img height="12" width="12" src="https://e2b.dev/favicon.ico" alt="E2B Logo" /> **[E2B](https://github.com/e2b-dev/mcp-server)** - Run code in secure sandboxes hosted by [E2B](https://e2b.dev)
- <img height="12" width="12" src="https://exa.ai/images/favicon-32x32.png" alt="Exa Logo" /> **[Exa](https://github.com/exa-labs/exa-mcp-server)** - Search Engine made for AIs by [Exa](https://exa.ai)
- <img height="12" width="12" src="https://cdn.simpleicons.org/jetbrains" /> **[JetBrains](https://github.com/JetBrains/mcp-jetbrains)** – Work on your code with JetBrains IDEs
- **[Neon](https://github.com/neondatabase/mcp-server-neon)** - Interact with the Neon serverless Postgres platform
- <img height="12" width="12" src="https://neo4j.com/favicon.ico" alt="Neo4j Logo" /> **[Neo4j](https://github.com/neo4j-contrib/mcp-neo4j/)** - Neo4j graph database server (schema + read/write-cypher) and separate graph database backed memory 
- <img height="12" width="12" src="https://www.tinybird.co/favicon.ico" alt="Tinybird Logo" /> **[Tinybird](https://github.com/tinybirdco/mcp-tinybird)** - Interact with Tinybird serverless ClickHouse platform
- <img height="12" width="12" src="https://pics.fatwang2.com/56912e614b35093426c515860f9f2234.svg" /> [Search1API](https://github.com/fatwang2/search1api-mcp) - One API for Search, Crawling, and Sitemaps
- <img height="12" width="12" src="https://qdrant.tech/img/brand-resources-logos/logomark.svg" /> **[Qdrant](https://github.com/qdrant/mcp-server-qdrant/)** - Implement semantic memory layer on top of the Qdrant vector search engine
- <img height="12" width="12" src="https://metoro.io/static/images/logos/Metoro.svg" /> **[Metoro](https://github.com/metoro-io/metoro-mcp-server)** - Query and interact with kubernetes environments monitored by Metoro

### 🌎 Community Servers

A growing set of community-developed and maintained servers demonstrates various applications of MCP across different domains.

> **Note:** Community servers are **untested** and should be used at **your own risk**. They are not affiliated with or endorsed by Anthropic.

- **[MCP Installer](https://github.com/anaisbetts/mcp-installer)** - This server is a server that installs other MCP servers for you.
- **[NS Travel Information](https://github.com/r-huijts/ns-mcp-server)** - Access Dutch Railways (NS) real-time train travel information and disruptions through the official NS API.
- **[Spotify](https://github.com/varunneal/spotify-mcp)** - This MCP allows an LLM to play and use Spotify. 
- **[Inoyu](https://github.com/sergehuber/inoyu-mcp-unomi-server)** - Interact with an Apache Unomi CDP customer data platform to retrieve and update customer profiles
- **[Vega-Lite](https://github.com/isaacwasserman/mcp-vegalite-server)** - Generate visualizations from fetched data using the VegaLite format and renderer.
- **[Snowflake](https://github.com/isaacwasserman/mcp-snowflake-server)** - This MCP server enables LLMs to interact with Snowflake databases, allowing for secure and controlled data operations.
- **[MySQL](https://github.com/designcomputer/mysql_mcp_server)** (by DesignComputer) - MySQL database integration in Python with configurable access controls and schema inspection
- **[MySQL](https://github.com/benborla/mcp-server-mysql)** (by benborla) - MySQL database integration in NodeJS with configurable access controls and schema inspection
- **[MSSQL](https://github.com/aekanun2020/mcp-server/)** - MSSQL database integration with configurable access controls and schema inspection
- **[BigQuery](https://github.com/LucasHild/mcp-server-bigquery)** (by LucasHild) - This server enables LLMs to inspect database schemas and execute queries on BigQuery.
- **[BigQuery](https://github.com/ergut/mcp-bigquery-server)** (by ergut) - Server implementation for Google BigQuery integration that enables direct BigQuery database access and querying capabilities
- **[Todoist](https://github.com/abhiz123/todoist-mcp-server)** - Interact with Todoist to manage your tasks.
- **[Tavily search](https://github.com/RamXX/mcp-tavily)** - An MCP server for Tavily's search & news API, with explicit site inclusions/exclusions
- **[Linear](https://github.com/jerhadf/linear-mcp-server)** - Allows LLM to interact with Linear's API for project management, including searching, creating, and updating issues.
- **[Playwright](https://github.com/executeautomation/mcp-playwright)** - This MCP Server will help you run browser automation and webscraping using Playwright
- **[AWS](https://github.com/rishikavikondala/mcp-server-aws)** - Perform operations on your AWS resources using an LLM
- **[LlamaCloud](https://github.com/run-llama/mcp-server-llamacloud)** (by marcusschiesser) - Integrate the data stored in a managed index on [LlamaCloud](https://cloud.llamaindex.ai/)
- **[Any Chat Completions](https://github.com/pyroprompts/any-chat-completions-mcp)** - Interact with any OpenAI SDK Compatible Chat Completions API like OpenAI, Perplexity, Groq, xAI and many more.
- **[Windows CLI](https://github.com/SimonB97/win-cli-mcp-server)** - MCP server for secure command-line interactions on Windows systems, enabling controlled access to PowerShell, CMD, and Git Bash shells.
- **[OpenRPC](https://github.com/shanejonas/openrpc-mpc-server)** - Interact with and discover JSON-RPC APIs via [OpenRPC](https://open-rpc.org).
- **[FireCrawl](https://github.com/vrknetha/mcp-server-firecrawl)** - Advanced web scraping with JavaScript rendering, PDF support, and smart rate limiting
- **[AlphaVantage](https://github.com/calvernaz/alphavantage)** - MCP server for stock market data API [AlphaVantage](https://www.alphavantage.co)
- **[Docker](https://github.com/ckreiling/mcp-server-docker)** - Integrate with Docker to manage containers, images, volumes, and networks.
- **[Kubernetes](https://github.com/Flux159/mcp-server-kubernetes)** - Connect to Kubernetes cluster and manage pods, deployments, and services.
- **[OpenAPI](https://github.com/snaggle-ai/openapi-mcp-server)** - Interact with [OpenAPI](https://www.openapis.org/) APIs.
- **[Pandoc](https://github.com/vivekVells/mcp-pandoc)** - MCP server for seamless document format conversion using Pandoc, supporting Markdown, HTML, and plain text, with other formats like PDF, csv and docx in development.
- **[Pinecone](https://github.com/sirmews/mcp-pinecone)** - MCP server for searching and uploading records to Pinecone. Allows for simple RAG features, leveraging Pinecone's Inference API.
- **[HuggingFace Spaces](https://github.com/evalstate/mcp-hfspace)** - Server for using HuggingFace Spaces, supporting Open Source Image, Audio, Text Models and more. Claude Desktop mode for easy integration.
- **[ChatSum](https://github.com/chatmcp/mcp-server-chatsum)** - Query and Summarize chat messages with LLM. by [mcpso](https://mcp.so)
- **[Rememberizer AI](https://github.com/skydeckai/mcp-server-rememberizer)** - An MCP server designed for interacting with the Rememberizer data source, facilitating enhanced knowledge retrieval.
- **[FlightRadar24](https://github.com/sunsetcoder/flightradar24-mcp-server)** - A Claude Desktop MCP server that helps you track flights in real-time using Flightradar24 data.
- **[X (Twitter)](https://github.com/vidhupv/x-mcp)** (by vidhupv) - Create, manage and publish X/Twitter posts directly through Claude chat.
- **[X (Twitter)](https://github.com/EnesCinr/twitter-mcp)** (by EnesCinr) - Interact with twitter API. Post tweets and search for tweets by query.
- **[RAG Web Browser](https://github.com/apify/mcp-server-rag-web-browser)** An MCP server for Apify's RAG Web Browser Actor to perform web searches, scrape URLs, and return content in Markdown.
- **[XMind](https://github.com/apeyroux/mcp-xmind)** - Read and search through your XMind directory containing XMind files.
- **[oatpp-mcp](https://github.com/oatpp/oatpp-mcp)** - C++ MCP integration for Oat++. Use [Oat++](https://oatpp.io) to build MCP servers.
- **[Contentful-mcp](https://github.com/ivo-toby/contentful-mcp)** - Read, update, delete, publish content in your [Contentful](https://contentful.com) space(s) from this MCP Server.
- **[Home Assistant](https://github.com/tevonsb/homeassistant-mcp)** - Interact with [Home Assistant](https://www.home-assistant.io/) including viewing and controlling lights, switches, sensors, and all other Home Assistant entities.
- **[cognee-mcp](https://github.com/topoteretes/cognee-mcp-server)** - GraphRAG memory server with customizable ingestion, data processing and search
- **[Airtable](https://github.com/domdomegg/airtable-mcp-server)** - Read and write access to [Airtable](https://airtable.com/) databases, with schema inspection.
- **[mcp-k8s-go](https://github.com/strowk/mcp-k8s-go)** - Golang-based Kubernetes server for MCP to browse pods and their logs, events, namespaces and more. Built to be extensible.
- **[Notion](https://github.com/suekou/mcp-notion-server)** - Interact with Notion API.
- **[TMDB](https://github.com/Laksh-star/mcp-server-tmdb)** - This MCP server integrates with The Movie Database (TMDB) API to provide movie information, search capabilities, and recommendations.
- **[MongoDB](https://github.com/kiliczsh/mcp-mongo-server)** - A Model Context Protocol Server for MongoDB.
<<<<<<< HEAD
=======
- **[Airtable](https://github.com/felores/airtable-mcp)** - Airtable Model Context Protocol Server.
- **[Notion](https://github.com/v-3/notion-server)** - Notion MCP integration. Search, Read, Update, and Create pages through Claude chat.
>>>>>>> 92a14564

## 📚 Resources

Additional resources on MCP.

- **[Awesome MCP Servers by punkpeye](https://github.com/punkpeye/awesome-mcp-servers)** (**[website](https://glama.ai/mcp/servers)**) - A curated list of MCP servers by **[Frank Fiegel](https://github.com/punkpeye)**
- **[Awesome MCP Servers by wong2](https://github.com/wong2/awesome-mcp-servers)** (**[website](https://mcpservers.org)**) - A curated list of MCP servers by **[wong2](https://github.com/wong2)**
- **[Awesome MCP Servers by appcypher](https://github.com/appcypher/awesome-mcp-servers)** - A curated list of MCP servers by **[Stephen Akinyemi](https://github.com/appcypher)**
- **[Open-Sourced MCP Servers Directory](https://github.com/chatmcp/mcp-directory)** - A curated list of MCP servers by **[mcpso](https://mcp.so)**
- **[Discord Server](https://glama.ai/mcp/discord)** – A community discord server dedicated to MCP by **[Frank Fiegel](https://github.com/punkpeye)**
- **[Smithery](https://smithery.ai/)** - A registry of MCP servers to find the right tools for your LLM agents by **[Henry Mao](https://github.com/calclavia)**
- **[mcp-get](https://mcp-get.com)** - Command line tool for installing and managing MCP servers by **[Michael Latman](https://github.com/michaellatman)**
- **[mcp-cli](https://github.com/wong2/mcp-cli)** - A CLI inspector for the Model Context Protocol by **[wong2](https://github.com/wong2)**
- **[r/mcp](https://www.reddit.com/r/mcp)** – A Reddit community dedicated to MCP by **[Frank Fiegel](https://github.com/punkpeye)**
- **[MCP X Community](https://x.com/i/communities/1861891349609603310)** – A X community for MCP by **[Xiaoyi](https://x.com/chxy)**
- **[mcp-manager](https://github.com/zueai/mcp-manager)** - Simple Web UI to install and manage MCP servers for Claude Desktop by **[Zue](https://github.com/zueai)**
- **[MCPHub](https://github.com/Jeamee/MCPHub-Desktop)** – An Open Source MacOS & Windows GUI Desktop app for discovering, installing and managing MCP servers by **[Jeamee](https://github.com/jeamee)**

## 🚀 Getting Started

### Using MCP Servers in this Repository
Typescript-based servers in this repository can be used directly with `npx`.

For example, this will start the [Memory](src/memory) server:
```sh
npx -y @modelcontextprotocol/server-memory
```

Python-based servers in this repository can be used directly with [`uvx`](https://docs.astral.sh/uv/concepts/tools/) or [`pip`](https://pypi.org/project/pip/). `uvx` is recommended for ease of use and setup.

For example, this will start the [Git](src/git) server:
```sh
# With uvx
uvx mcp-server-git

# With pip
pip install mcp-server-git
python -m mcp_server_git
```

Follow [these](https://docs.astral.sh/uv/getting-started/installation/) instructions to install `uv` / `uvx` and [these](https://pip.pypa.io/en/stable/installation/) to install `pip`.

### Using an MCP Client
However, running a server on its own isn't very useful, and should instead be configured into an MCP client. For example, here's the Claude Desktop configuration to use the above server:

```json
{
  "mcpServers": {
    "memory": {
      "command": "npx",
      "args": ["-y", "@modelcontextprotocol/server-memory"]
    }
  }
}
```

Additional examples of using the Claude Desktop as an MCP client might look like:

```json
{
  "mcpServers": {
    "filesystem": {
      "command": "npx",
      "args": ["-y", "@modelcontextprotocol/server-filesystem", "/path/to/allowed/files"]
    },
    "git": {
      "command": "uvx",
      "args": ["mcp-server-git", "--repository", "path/to/git/repo"]
    },
    "github": {
      "command": "npx",
      "args": ["-y", "@modelcontextprotocol/server-github"],
      "env": {
        "GITHUB_PERSONAL_ACCESS_TOKEN": "<YOUR_TOKEN>"
      }
    },
    "postgres": {
      "command": "npx",
      "args": ["-y", "@modelcontextprotocol/server-postgres", "postgresql://localhost/mydb"]
    }
  }
}
```

## 🛠️ Creating Your Own Server

Interested in creating your own MCP server? Visit the official documentation at [modelcontextprotocol.io](https://modelcontextprotocol.io/introduction) for comprehensive guides, best practices, and technical details on implementing MCP servers.

## 🤝 Contributing

See [CONTRIBUTING.md](CONTRIBUTING.md) for information about contributing to this repository.

## 🔒 Security

See [SECURITY.md](SECURITY.md) for reporting security vulnerabilities.

## 📜 License

This project is licensed under the MIT License - see the [LICENSE](LICENSE) file for details.

## 💬 Community

- [GitHub Discussions](https://github.com/orgs/modelcontextprotocol/discussions)

## ⭐ Support

If you find MCP servers useful, please consider starring the repository and contributing new servers or improvements!

---

Managed by Anthropic, but built together with the community. The Model Context Protocol is open source and we encourage everyone to contribute their own servers and improvements!<|MERGE_RESOLUTION|>--- conflicted
+++ resolved
@@ -98,14 +98,11 @@
 - **[cognee-mcp](https://github.com/topoteretes/cognee-mcp-server)** - GraphRAG memory server with customizable ingestion, data processing and search
 - **[Airtable](https://github.com/domdomegg/airtable-mcp-server)** - Read and write access to [Airtable](https://airtable.com/) databases, with schema inspection.
 - **[mcp-k8s-go](https://github.com/strowk/mcp-k8s-go)** - Golang-based Kubernetes server for MCP to browse pods and their logs, events, namespaces and more. Built to be extensible.
-- **[Notion](https://github.com/suekou/mcp-notion-server)** - Interact with Notion API.
+- **[Notion](https://github.com/v-3/notion-server)** (by v-3) - Notion MCP integration. Search, Read, Update, and Create pages through Claude chat.
+- **[Notion](https://github.com/suekou/mcp-notion-server)** (by suekou) - Interact with Notion API.
 - **[TMDB](https://github.com/Laksh-star/mcp-server-tmdb)** - This MCP server integrates with The Movie Database (TMDB) API to provide movie information, search capabilities, and recommendations.
 - **[MongoDB](https://github.com/kiliczsh/mcp-mongo-server)** - A Model Context Protocol Server for MongoDB.
-<<<<<<< HEAD
-=======
 - **[Airtable](https://github.com/felores/airtable-mcp)** - Airtable Model Context Protocol Server.
-- **[Notion](https://github.com/v-3/notion-server)** - Notion MCP integration. Search, Read, Update, and Create pages through Claude chat.
->>>>>>> 92a14564
 
 ## 📚 Resources
 
